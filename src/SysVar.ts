--- conflicted
+++ resolved
@@ -25,17 +25,16 @@
     __nb_string_contin_recs: number;
 
     /**
-<<<<<<< HEAD
      * For internal use when reading data
      */
     __child_string_sysvars: SysVar[];
 
     __is_child_string_var: boolean;
-=======
+
+    /**
      * For internal use when mapping valuelabels. Should find a better way to approach this.
      */
     __shortName: string;
->>>>>>> 15834d60
     
 }
 
