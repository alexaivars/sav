import { DictionaryTerminationRecord } from "./records/DictionaryTerminationRecord.js";
import { DocumentRecord } from "./records/DocumentRecord.js";
import { HeaderRecord } from "./records/HeaderRecord.js";
import { EncodingInfoRecord, InfoRecord, LongVarNameEntry, LongVarNamesInfoRecord, StringVarLengthEntry, SuperLongStringVarsRecord } from "./records/InfoRecord.js";
import { InfoRecordSubType, RecordType } from "./records/RecordType.js";
import { ValueLabelRecord } from "./records/ValueLabelRecord.js";
import { VariableRecord } from "./records/VariableRecord.js";
import { SavMeta } from "./SavMeta.js";

export class SavMetaLoader{


    /**
     * Reads and returns sav meta from the chunkreader.
     * @param reader A ChunkReader please (todo: type strictify this)
     */

    static async readMeta(reader: any): Promise<SavMeta> {

        let meta = new SavMeta();
        

        // read the header record
        meta.header = await HeaderRecord.read(reader);

        // keep most recent string for easy linking of string continuation vars
        let vrecs: VariableRecord[] = [];
        let recent_string_vrec: VariableRecord = null; 
        let documentRecord: DocumentRecord;
        let longVariableNamesMap: LongVarNameEntry[];
        let longStringVarsMap: StringVarLengthEntry[] = null;
        
        let done = false;
        do{

            const rec_type = await reader.peekInt();

            if( rec_type === RecordType.VariableRecord ){
                
                await reader.readInt32(); // consume peeked record type

                const vrec = await VariableRecord.read(reader);

                if( vrec.type > 0 ){
                    // (root string var) a vrec type of > 0 means string variable with length(type)
                    vrec.stringExt = 0;
                    recent_string_vrec = vrec;
                }
                else if( vrec.type === -1 ){
                    // a vrec type of -1 means string continuation variable
                    recent_string_vrec.stringExt++;
                }
                else if( vrec.type === 0 ){
                    // a vrec type of 0 means numeric variable
                }
                vrecs.push(vrec);
                
            }
            else if( rec_type === RecordType.ValueLabelRecord ){
                
                await reader.readInt32(); // consume peeked record type

                // a value label record contains one set of value/label pairs and is attached to one or more variables
                const set = await ValueLabelRecord.read(reader, vrecs); // TODO: make sure these guys are matched app (see appliesTo aka appliesToShortName)
                if( set != null ){
                    meta.valueLabels.push(set);
                }

            }
            else if( rec_type === RecordType.DocumentRecord ){
                
                await reader.readInt32(); // consume peeked record type
                    
                // there should be only one document record per file
                if( documentRecord != null ){
                    throw new Error("Multiple document records encountered");
                }
                documentRecord = await DocumentRecord.read(reader);

            }
            else if( rec_type === RecordType.InfoRecord ){
                
                await reader.readInt32(); // consume peeked record type

                // info record has many different subtypes
                const rec = await InfoRecord.read(reader);

                if( rec.subType === InfoRecordSubType.EncodingRecord){
                    // grab encoding from it
                    meta.header.encoding = (rec as EncodingInfoRecord).encoding;
                }
                else if (rec.subType === InfoRecordSubType.LongVariableNamesRecord) {
                    // grab long names from it
                    longVariableNamesMap = (rec as LongVarNamesInfoRecord).longNameMap;
<<<<<<< HEAD
                }
                else if( rec.subType === InfoRecordSubType.SuperLongStringVariablesRecord){
                    longStringVarsMap = (rec as SuperLongStringVarsRecord).map;
=======
>>>>>>> 15834d60
                }

            }
            else if( rec_type === RecordType.DictionaryTerminationRecord ){
                
                await reader.readInt32(); // consume peeked record type

                await DictionaryTerminationRecord.read(reader); // rec is discarded
                done = true;
            }
            else{
                // assume implicit dictionary termination
                done = true;
            }
            

        } while( !done );

        // save the pointer
        meta.firstRecordPosition = reader.getPosition();

        // post-process the vrecs into sysvars
        meta.sysvars =
            vrecs
            .map(vrec => vrec.toSysVar())
            .filter(vrec => vrec) // filter out nulls because some vrecs (string continuation vrecs) can't be converted to sysvars

        // link extra long string vars
        if( longStringVarsMap ){
            for( let entry of longStringVarsMap ){
                
                let sysvar = meta.sysvars.find(sv => sv.name === entry.name);
                const varIndex = meta.sysvars.indexOf(sysvar);

                // SPSS doesn't break apart string vars until the length > 255
                // The pattern is that once length > 255, it breaks into nbsegments = floor((len + 251) / 252)
                // In other words, in breaks every multiple of 252 starting at 253, with exception that it doesn't break strings < 256
                // So it breaks at 256 (instead of 253), 505, 757, 1009, 1261, ...

                const nbSegments = Math.floor((entry.length + 251) / 252);

                // attach child string vars
                for( let i = 1; i < nbSegments; i++ ){
                    let childvar = meta.sysvars[varIndex + i];
                    sysvar.__child_string_sysvars.push(childvar);
                    sysvar.printFormat.width = entry.length; // probably not needed, but may be helpful to reader
                    childvar.__is_child_string_var = true;
                }
            }
            meta.sysvars = meta.sysvars.filter(v => !v.__is_child_string_var);
        }
        
        // lookup weight (important to do this before assigning long var names)
        if (meta.header.weightIndex) {
            const weight_vrec = vrecs[meta.header.weightIndex - 1];
            const weight_shortName = weight_vrec.shortName;
            meta.header.weight = meta.sysvars.find(sysvar => sysvar.name === weight_shortName);
        }
        delete(meta.header.weightIndex); // (don't want weightIndex to confuse anyone since it's an index into vrecs, not sysvars)

        // assign long variable names
        if (longVariableNamesMap) {
            for (let entry of longVariableNamesMap) {
                const findvar = meta.sysvars.find(sysvar => sysvar.name === entry.shortName);
                if (findvar) {
                    findvar.name = entry.longName;
                }
            }
        }

        meta.header.n_vars = meta.sysvars.length;
<<<<<<< HEAD
        delete(meta.header.case_size); // deleting because the number of vrecs is less helpful that n_vars

        // // adjust valuelabels map to refer to new names
        // this.meta.valueLabels = this.meta.valueLabels.map(set => {
        //     var set2 = {...set};
        //     set2.appliesToShortNames = set2.appliesToShortNames.map(shortname => this.meta.sysvars.find(sysvar => sysvar.shortName == shortname).name);
        //     return set2;
        // });
=======
        delete(meta.header.case_size); // (dont want to confuse anyone because it's the number of vrecs, not sysvars)

        // adjust valuelabels map to refer to new names
        meta.valueLabels = meta.valueLabels.map(set => {
            var set2 = {...set};
            set2.appliesToShortNames = set2.appliesToShortNames.map(
                shortname => meta.sysvars.find(sysvar => sysvar.__shortName == shortname).name);
            return set2;
        });
>>>>>>> 15834d60
        
        return meta;

    }



}
<|MERGE_RESOLUTION|>--- conflicted
+++ resolved
@@ -92,14 +92,10 @@
                 else if (rec.subType === InfoRecordSubType.LongVariableNamesRecord) {
                     // grab long names from it
                     longVariableNamesMap = (rec as LongVarNamesInfoRecord).longNameMap;
-<<<<<<< HEAD
                 }
                 else if( rec.subType === InfoRecordSubType.SuperLongStringVariablesRecord){
                     longStringVarsMap = (rec as SuperLongStringVarsRecord).map;
-=======
->>>>>>> 15834d60
                 }
-
             }
             else if( rec_type === RecordType.DictionaryTerminationRecord ){
                 
@@ -169,17 +165,8 @@
         }
 
         meta.header.n_vars = meta.sysvars.length;
-<<<<<<< HEAD
+
         delete(meta.header.case_size); // deleting because the number of vrecs is less helpful that n_vars
-
-        // // adjust valuelabels map to refer to new names
-        // this.meta.valueLabels = this.meta.valueLabels.map(set => {
-        //     var set2 = {...set};
-        //     set2.appliesToShortNames = set2.appliesToShortNames.map(shortname => this.meta.sysvars.find(sysvar => sysvar.shortName == shortname).name);
-        //     return set2;
-        // });
-=======
-        delete(meta.header.case_size); // (dont want to confuse anyone because it's the number of vrecs, not sysvars)
 
         // adjust valuelabels map to refer to new names
         meta.valueLabels = meta.valueLabels.map(set => {
@@ -188,7 +175,6 @@
                 shortname => meta.sysvars.find(sysvar => sysvar.__shortName == shortname).name);
             return set2;
         });
->>>>>>> 15834d60
         
         return meta;
 
