import { DisplayFormat } from "../DisplayFormat.js";
import { SysVar, SysVarType } from "../SysVar.js";

/**
 * Immediately following the header must come the variable records. There must be one
 * variable record for every variable and every 8 characters in a long string beyond
 * the first 8; i.e., there must be exactly as many variable records as the value
 * specified for case_size in the file header record. 
 * 
 */
export class VariableRecord{

    /**
     * Variable type code. Set to 0 for a numeric variable. For a short string variable
     * or the first part of a long string variable, this is set to the width of the string.
     * For the second and subsequent parts of a long string variable, set to -1, and the
     * remaining fields in the structure are ignored.
     */
    type: number;

    /**
     * If this variable has a variable label, set to 1; otherwise, set to 0.
     */
    hasLabel: boolean;

    /**
     * If the variable has no missing values, set to 0. If the variable has one, two, or
     * three discrete missing values, set to 1, 2, or 3, respectively. If the variable
     * has a range for missing variables, set to -2; if the variable has a range for
     * missing variables plus a single discrete value, set to -3. 
     */
    n_missing_values: number;

    /**
     * Print format for this variable.
     */
    printFormat: DisplayFormat;

    /**
     * Write format for this variable
     */
    writeFormat: DisplayFormat;

    /**
     * (8 chars)
     * Variable name. The variable name must begin with a capital letter or the
     * at-sign (@). Subsequent characters may also be octothorpes (#), dollar signs ($),
     * underscores (_), or full stops (.). The variable name is padded on the right with
     * spaces.
     */
    shortName: string;

    /**
     * This field has length label_len, rounded up to the nearest multiple of 32 bits.
     * The first label_len characters are the variable's variable label.
     */
    label: string;

    /**
     * // This field is present only if n_missing_values is not 0. It has the same number of
        // elements as the absolute value of n_missing_values. For discrete missing values,
        // each element represents one missing value. When a range is present, the first element
        // denotes the minimum value in the range, and the second element denotes the maximum
        // value in the range. When a range plus a value are present, the third element denotes
        // the additional discrete missing value. HIGHEST and LOWEST are indicated as described
        // in the chapter introduction.
     */
    missing: any;

    /**
     * Indicates how many string extension records exist that apply to this record
     */
    stringExt: number;

    static async read(reader): Promise<VariableRecord> {

        let vrec = new VariableRecord();

        vrec.type = await reader.readInt32();

        vrec.hasLabel = (await reader.readInt32()) == 1;

        vrec.n_missing_values = await reader.readInt32();

        vrec.printFormat = DisplayFormat.parseInt(await reader.readInt32());

        vrec.writeFormat = DisplayFormat.parseInt(await reader.readInt32());

        vrec.shortName = await reader.readString(8, true);

        vrec.label = null;
        if (vrec.hasLabel) {

            // These field are present only if has_var_label is true
            
            // The length, in characters, of the variable label, which must be a number between 0 and 120.
            let labelLen = await reader.readInt32();

            // This field has length label_len, rounded up to the nearest multiple of 32 bits.
            // The first label_len characters are the variable's variable label.
            vrec.label = await reader.readString(labelLen);

            // consume the padding as explained above
            let padding = 4 - (labelLen % 4);
            if (padding < 4) {
                await reader.readString(padding);
            }
        }


        // missing values
        // This field is present only if n_missing_values is not 0. It has the same number of
        // elements as the absolute value of n_missing_values. For discrete missing values,
        // each element represents one missing value. When a range is present, the first element
        // denotes the minimum value in the range, and the second element denotes the maximum
        // value in the range. When a range plus a value are present, the third element denotes
        // the additional discrete missing value. HIGHEST and LOWEST are indicated as described
        // in the chapter introduction.
        vrec.missing = null;
        if (vrec.n_missing_values === 1) { // one discrete missing value
            vrec.missing = await reader.readDouble();
        }
        else if (vrec.n_missing_values === 2 || vrec.n_missing_values === 3) { // two or three discrete missing values
            vrec.missing = [];
            for (var i = 0; i < vrec.n_missing_values; i++) {
                vrec.missing.push(await reader.readDouble());
            }
        }
        else if (vrec.n_missing_values === -2) { // a range for missing values
            vrec.missing = {
                min: await reader.readDouble(),
                max: await reader.readDouble()
            };
        }
        else if (vrec.n_missing_values === -3) { // a range for missing values plus a single discrete missing value
            vrec.missing = {
                min: await reader.readDouble(),
                max: await reader.readDouble(),
                value: await reader.readDouble()
            };
        }
        else if (vrec.n_missing_values === 0) { // no missing values
        }
        else {
            throw Error("unknown missing values specification: " + vrec.n_missing_values);
        }

        return vrec;
    }

    toSysVar = (): SysVar => {

        let v = new SysVar();

        // name
        // this may later be re-named by a longvarname entry
        v.name = this.shortName;
        
        // type
        if (this.type === 0) {
            v.type = SysVarType.numeric;
        }
        else if (this.type > 0) {
            v.type = SysVarType.string;
        }
        else {
            // this is a string continuation var record and cannot be converted to sysvar
            return null;
        }

        // label
        v.label = this.label;
        
        v.missing = this.missing;
        v.printFormat = this.printFormat;
        v.writeFormat = this.writeFormat;
<<<<<<< HEAD

        // hacky (todo: clean this up)
        v.__nb_string_contin_recs = this.stringExt;
        v.__child_string_sysvars = [];
        v.__is_child_string_var = false;
=======
        v.__nb_string_contin_recs = this.stringExt; // not awesome that this is needed
        v.__shortName = this.shortName;
>>>>>>> 15834d60

        return v;

    }

        

}
<|MERGE_RESOLUTION|>--- conflicted
+++ resolved
@@ -174,16 +174,13 @@
         v.missing = this.missing;
         v.printFormat = this.printFormat;
         v.writeFormat = this.writeFormat;
-<<<<<<< HEAD
+
+        v.__shortName = this.shortName;
 
         // hacky (todo: clean this up)
         v.__nb_string_contin_recs = this.stringExt;
         v.__child_string_sysvars = [];
         v.__is_child_string_var = false;
-=======
-        v.__nb_string_contin_recs = this.stringExt; // not awesome that this is needed
-        v.__shortName = this.shortName;
->>>>>>> 15834d60
 
         return v;
 
